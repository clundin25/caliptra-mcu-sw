--- conflicted
+++ resolved
@@ -95,14 +95,11 @@
       - name: Execute FPGA Boot flow
         run: |
           export RUST_BACKTRACE=1
-          sudo ./target/aarch64-unknown-linux-gnu/debug/xtask fpga-run --mcu-rom target/riscv32imc-unknown-none-elf/release/mcu-rom-fpga.bin
+          sudo ./target/aarch64-unknown-linux-gnu/debug/xtask fpga-run --zip target/all-fw.zip
 
       - name: Execute tests
         run: |
           export RUST_BACKTRACE=1
-<<<<<<< HEAD
-          sudo ./target/aarch64-unknown-linux-gnu/debug/xtask fpga-run --zip target/all-fw.zip
-=======
           export RUST_TEST_THREADS=1
           TEST_BIN=/tmp/caliptra-test-binaries
 
@@ -131,5 +128,4 @@
           name: caliptra-test-results${{ inputs.artifact-suffix }}
           path: |
             /tmp/junit.xml
-            /tmp/nextest-list.json
->>>>>>> abdbc280
+            /tmp/nextest-list.json