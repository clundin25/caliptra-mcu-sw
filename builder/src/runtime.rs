--- conflicted
+++ resolved
@@ -24,11 +24,7 @@
 const DEFAULT_RUNTIME_NAME: &str = "runtime.bin";
 const INTERRUPT_TABLE_SIZE: usize = 128;
 // amount to reserve for data RAM at the end of RAM
-<<<<<<< HEAD
-const DATA_RAM_SIZE: usize = 108 * 1024;
-=======
 const DATA_RAM_SIZE: usize = 106 * 1024;
->>>>>>> b1e3e29d
 
 fn get_apps_memory_offset(elf_file: PathBuf) -> Result<usize> {
     let elf_bytes = std::fs::read(&elf_file)?;
