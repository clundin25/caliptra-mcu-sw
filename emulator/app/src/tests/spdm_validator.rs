--- conflicted
+++ resolved
@@ -69,11 +69,7 @@
             mctp_util: MctpUtil::new(),
             responder_ready: false,
             passed: false,
-<<<<<<< HEAD
-            cmd_retry_count: 10,
-=======
             cmd_retry_count: 1,
->>>>>>> 6c265012
         }
     }
 
