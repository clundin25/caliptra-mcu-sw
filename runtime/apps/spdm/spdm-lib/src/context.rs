// Licensed under the Apache-2.0 license

use crate::cert_mgr::DeviceCertsManager;
use crate::codec::{Codec, MessageBuf};
use crate::commands::error_rsp::{fill_error_response, ErrorCode};
use crate::commands::{
    algorithms_rsp, capabilities_rsp, certificate_rsp, digests_rsp, version_rsp,
};
use crate::error::*;
use crate::protocol::algorithms::*;
use crate::protocol::common::{ReqRespCode, SpdmMsgHdr};
use crate::protocol::version::*;
use crate::protocol::DeviceCapabilities;
use crate::state::State;
use crate::transport::MctpTransport;
use libtock_platform::Syscalls;

pub struct SpdmContext<'a, S: Syscalls> {
    transport: &'a mut MctpTransport<S>,
    pub(crate) supported_versions: &'a [SpdmVersion],
    pub(crate) state: State,
    pub(crate) local_capabilities: DeviceCapabilities,
    pub(crate) local_algorithms: LocalDeviceAlgorithms<'a>,
    pub(crate) device_certs_manager: &'a DeviceCertsManager,
}

impl<'a, S: Syscalls> SpdmContext<'a, S> {
    pub fn new(
        supported_versions: &'a [SpdmVersion],
        spdm_transport: &'a mut MctpTransport<S>,
        local_capabilities: DeviceCapabilities,
        local_algorithms: LocalDeviceAlgorithms<'a>,
        device_certs_manager: &'a DeviceCertsManager,
    ) -> SpdmResult<Self> {
        validate_supported_versions(supported_versions)?;

        validate_device_algorithms(&local_algorithms)?;

        Ok(Self {
            supported_versions,
            transport: spdm_transport,
            state: State::new(),
            local_capabilities,
            local_algorithms,
            device_certs_manager,
        })
    }

    pub async fn process_message(&mut self, msg_buf: &mut MessageBuf<'a>) -> SpdmResult<()> {
        self.transport
            .receive_request(msg_buf)
            .await
            .inspect_err(|_| {})?;

        // Process message
        match self.handle_request(msg_buf).await {
            Ok(resp_code) => {
                self.send_response(resp_code, msg_buf)
                    .await
                    .inspect_err(|_| {})?;
            }
            Err((rsp, command_error)) => {
                if rsp {
                    self.send_response(ReqRespCode::Error, msg_buf)
                        .await
                        .inspect_err(|_| {})?;
                }
                Err(SpdmError::Command(command_error))?;
            }
        }

        Ok(())
    }

    async fn handle_request(&mut self, buf: &mut MessageBuf<'a>) -> CommandResult<ReqRespCode> {
        let req = buf;

        let req_msg_header: SpdmMsgHdr =
            SpdmMsgHdr::decode(req).map_err(|e| (false, CommandError::Codec(e)))?;

        let req_code = req_msg_header
            .req_resp_code()
            .map_err(|_| (false, CommandError::UnsupportedRequest))?;
        let resp_code = req_code
            .response_code()
            .map_err(|_| (false, CommandError::UnsupportedRequest))?;

        match req_code {
            ReqRespCode::GetVersion => version_rsp::handle_version(self, req_msg_header, req)?,
            ReqRespCode::GetCapabilities => {
                capabilities_rsp::handle_capabilities(self, req_msg_header, req)?
            }
            ReqRespCode::NegotiateAlgorithms => {
                algorithms_rsp::handle_negotiate_algorithms(self, req_msg_header, req)?
            }
<<<<<<< HEAD
            ReqRespCode::GetDigests => {
                digests_rsp::handle_digests(self, req_msg_header, req).await?
=======
            ReqRespCode::GetDigests => digests_rsp::handle_digests(self, req_msg_header, req)?,

            ReqRespCode::GetCertificate => {
                certificate_rsp::handle_certificates(self, req_msg_header, req)?
>>>>>>> 81ba0ed2
            }
            _ => Err((false, CommandError::UnsupportedRequest))?,
        }
        Ok(resp_code)
    }

    async fn send_response(
        &mut self,
        resp_code: ReqRespCode,
        resp: &mut MessageBuf<'a>,
    ) -> SpdmResult<()> {
        let spdm_version = self.state.connection_info.version_number();
        let spdm_resp_hdr = SpdmMsgHdr::new(spdm_version, resp_code);
        spdm_resp_hdr.encode(resp)?;

        self.transport
            .send_response(resp)
            .await
            .map_err(SpdmError::Transport)
    }

    pub(crate) fn prepare_response_buffer(&self, rsp_buf: &mut MessageBuf) -> CommandResult<()> {
        rsp_buf.reset();
        rsp_buf
            .reserve(self.transport.header_size() + core::mem::size_of::<SpdmMsgHdr>())
            .map_err(|_| (false, CommandError::BufferTooSmall))?;
        Ok(())
    }

    pub fn generate_error_response(
        &self,
        msg_buf: &mut MessageBuf,
        error_code: ErrorCode,
        error_data: u8,
        extended_data: Option<&[u8]>,
    ) -> (bool, CommandError) {
        let _ = self
            .prepare_response_buffer(msg_buf)
            .map_err(|_| (false, CommandError::BufferTooSmall));
        fill_error_response(msg_buf, error_code, error_data, extended_data)
    }
<<<<<<< HEAD
=======

    pub fn get_select_hash_algo(&self) -> SpdmResult<BaseHashAlgoType> {
        let peer_algorithms = self.state.connection_info.peer_algorithms();
        let local_algorithms = &self.local_algorithms.device_algorithms;
        let algorithm_priority_table = &self.local_algorithms.algorithm_priority_table;

        let base_hash_sel = local_algorithms.base_hash_algo.prioritize(
            &peer_algorithms.base_hash_algo,
            algorithm_priority_table.base_hash_algo,
        );

        // Ensure BaseHashSel has exactly one bit set
        if base_hash_sel.0.count_ones() != 1 {
            return Err(SpdmError::InvalidParam);
        }

        BaseHashAlgoType::try_from(base_hash_sel.0.trailing_zeros() as u8)
            .map_err(|_| SpdmError::InvalidParam)
    }

    pub fn get_certificate_chain_digest(
        &mut self,
        slot_id: u8,
        hash_type: BaseHashAlgoType,
        digest: &mut SpdmDigest,
    ) -> SpdmResult<()> {
        let mut cert_chain_data = SpdmCertChainData::default();
        let mut root_hash = SpdmDigest::default();
        let root_cert_len = self
            .device_certs_manager
            .construct_cert_chain_data(slot_id, &mut cert_chain_data)?;

        // Get the hash of root_cert
        self.hash_engine
            .hash_all(
                &cert_chain_data.as_ref()[..root_cert_len],
                hash_type,
                &mut root_hash,
            )
            .map_err(SpdmError::HashEngine)?;

        // Construct the cert chain base buffer
        let cert_chain_base_buf =
            SpdmCertChainBaseBuffer::new(cert_chain_data.length as usize, root_hash.as_ref())?;

        // Start the hash operation
        self.hash_engine
            .start(hash_type)
            .map_err(SpdmError::HashEngine)?;

        // Hash the cert chain base
        self.hash_engine
            .update(cert_chain_base_buf.as_ref())
            .map_err(SpdmError::HashEngine)?;

        // Hash the cert chain data
        self.hash_engine
            .update(cert_chain_data.as_ref())
            .map_err(SpdmError::HashEngine)?;

        // Finalize the hash operation
        self.hash_engine
            .finish(digest)
            .map_err(SpdmError::HashEngine)?;

        Ok(())
    }
>>>>>>> 81ba0ed2
}<|MERGE_RESOLUTION|>--- conflicted
+++ resolved
@@ -93,15 +93,10 @@
             ReqRespCode::NegotiateAlgorithms => {
                 algorithms_rsp::handle_negotiate_algorithms(self, req_msg_header, req)?
             }
-<<<<<<< HEAD
             ReqRespCode::GetDigests => {
                 digests_rsp::handle_digests(self, req_msg_header, req).await?
-=======
-            ReqRespCode::GetDigests => digests_rsp::handle_digests(self, req_msg_header, req)?,
-
             ReqRespCode::GetCertificate => {
                 certificate_rsp::handle_certificates(self, req_msg_header, req)?
->>>>>>> 81ba0ed2
             }
             _ => Err((false, CommandError::UnsupportedRequest))?,
         }
@@ -143,8 +138,6 @@
             .map_err(|_| (false, CommandError::BufferTooSmall));
         fill_error_response(msg_buf, error_code, error_data, extended_data)
     }
-<<<<<<< HEAD
-=======
 
     pub fn get_select_hash_algo(&self) -> SpdmResult<BaseHashAlgoType> {
         let peer_algorithms = self.state.connection_info.peer_algorithms();
@@ -164,53 +157,4 @@
         BaseHashAlgoType::try_from(base_hash_sel.0.trailing_zeros() as u8)
             .map_err(|_| SpdmError::InvalidParam)
     }
-
-    pub fn get_certificate_chain_digest(
-        &mut self,
-        slot_id: u8,
-        hash_type: BaseHashAlgoType,
-        digest: &mut SpdmDigest,
-    ) -> SpdmResult<()> {
-        let mut cert_chain_data = SpdmCertChainData::default();
-        let mut root_hash = SpdmDigest::default();
-        let root_cert_len = self
-            .device_certs_manager
-            .construct_cert_chain_data(slot_id, &mut cert_chain_data)?;
-
-        // Get the hash of root_cert
-        self.hash_engine
-            .hash_all(
-                &cert_chain_data.as_ref()[..root_cert_len],
-                hash_type,
-                &mut root_hash,
-            )
-            .map_err(SpdmError::HashEngine)?;
-
-        // Construct the cert chain base buffer
-        let cert_chain_base_buf =
-            SpdmCertChainBaseBuffer::new(cert_chain_data.length as usize, root_hash.as_ref())?;
-
-        // Start the hash operation
-        self.hash_engine
-            .start(hash_type)
-            .map_err(SpdmError::HashEngine)?;
-
-        // Hash the cert chain base
-        self.hash_engine
-            .update(cert_chain_base_buf.as_ref())
-            .map_err(SpdmError::HashEngine)?;
-
-        // Hash the cert chain data
-        self.hash_engine
-            .update(cert_chain_data.as_ref())
-            .map_err(SpdmError::HashEngine)?;
-
-        // Finalize the hash operation
-        self.hash_engine
-            .finish(digest)
-            .map_err(SpdmError::HashEngine)?;
-
-        Ok(())
-    }
->>>>>>> 81ba0ed2
 }