# Licensed under the Apache-2.0 license

[package]
name = "libapi-caliptra"
version.workspace = true
authors.workspace = true
edition.workspace = true

[dependencies]
async-trait.workspace = true
caliptra-api.workspace = true
caliptra-auth-man-types.workspace = true
caliptra-error.workspace = true
embassy-executor.workspace = true
embassy-sync.workspace = true
libtockasync.workspace = true
libsyscall-caliptra.workspace = true
libtock_console.workspace = true
libtock_platform.workspace = true
libtock_runtime.workspace = true
pldm-common.workspace = true
pldm-lib.workspace = true
zerocopy.workspace = true
<<<<<<< HEAD
libsyscall-caliptra.workspace = true
dpe.workspace = true
=======


[target.'cfg(not(target_arch = "riscv32"))'.dependencies]
libtock_unittest.workspace = true

[target.'cfg(target_arch = "riscv32")'.dependencies]
embassy-executor = { version = "0.6.3", features = ["arch-riscv32", "nightly"] }
embedded-alloc.workspace = true

>>>>>>> eaf2e8b8

[dev-dependencies]
libtock_unittest.workspace = true
futures.workspace = true
<|MERGE_RESOLUTION|>--- conflicted
+++ resolved
@@ -11,6 +11,7 @@
 caliptra-api.workspace = true
 caliptra-auth-man-types.workspace = true
 caliptra-error.workspace = true
+dpe.workspace = true
 embassy-executor.workspace = true
 embassy-sync.workspace = true
 libtockasync.workspace = true
@@ -21,10 +22,6 @@
 pldm-common.workspace = true
 pldm-lib.workspace = true
 zerocopy.workspace = true
-<<<<<<< HEAD
-libsyscall-caliptra.workspace = true
-dpe.workspace = true
-=======
 
 
 [target.'cfg(not(target_arch = "riscv32"))'.dependencies]
@@ -34,7 +31,6 @@
 embassy-executor = { version = "0.6.3", features = ["arch-riscv32", "nightly"] }
 embedded-alloc.workspace = true
 
->>>>>>> eaf2e8b8
 
 [dev-dependencies]
 libtock_unittest.workspace = true
